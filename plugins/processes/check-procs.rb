--- conflicted
+++ resolved
@@ -38,25 +38,6 @@
     end
   end
 
-<<<<<<< HEAD
-  option :warn_over, :short => '-w N', :proc => proc {|a| a.to_i }, :default => 1
-  option :crit_over, :short => '-c N', :proc => proc {|a| a.to_i }, :default => 1
-  option :warn_under, :short => '-W N', :proc => proc {|a| a.to_i }, :default => 0
-  option :crit_under, :short => '-C N', :proc => proc {|a| a.to_i }, :default => 0
-  option :metric, :short => '-t METRIC', :proc => proc {|a| a.to_sym }
-
-  option :match_self, :short => '-m', :boolean => true, :default => false
-  option :match_parent, :short => '-M', :boolean => true, :default => false
-  option :cmd_pat, :short => '-p PATTERN'
-  option :file_pid, :short => '-f PATH', :proc => proc {|a| read_pid(a) }
-  option :vsz, :short => '-z VSZ', :proc => proc {|a| a.to_i }
-  option :rss, :short => '-r RSS', :proc => proc {|a| a.to_i }
-  option :pcpu, :short => '-P PCPU', :proc => proc {|a| a.to_f }
-  option :state, :short => '-s STATE', :proc => proc {|a| a.split(',') }
-  option :user, :short => '-u USER', :proc => proc {|a| a.split(',') }
-  option :esec_over, :short => '-e SECONDS', :proc => proc {|a| a.to_i }
-  option :esec_under, :short => '-E SECONDS', :proc => proc {|a| a.to_i }
-=======
   option :warn_over,
     :short => '-w N',
     :long => '--warn-over N',
@@ -145,7 +126,14 @@
     :long => '--user USER',
     :description => 'Trigger on a specific user',
     :proc => proc {|a| a.split(',') }
->>>>>>> 89931341
+
+  option :esec_over, 
+    :short => '-e SECONDS', 
+    :proc => proc {|a| a.to_i }
+
+  option :esec_under, 
+    :short => '-E SECONDS', 
+    :proc => proc {|a| a.to_i }
 
   def read_lines(cmd)
     IO.popen(cmd + ' 2>&1') do |child|

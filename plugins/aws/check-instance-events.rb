#! /usr/bin/env ruby
#
# check-instance-events
#
# DESCRIPTION:
#   This plugin looks up all instances in an account and alerts if one or more have a scheduled
#   event (reboot, retirement, etc)
#
# OUTPUT:
#   plain-text
#
# PLATFORMS:
#   Linux
#
# DEPENDENCIES:
#   gem: aws-sdk
#   gem: sensu-plugin
#
# USAGE:
#   #YELLOW
#
# NOTES:
#
# LICENSE:
#   Copyright (c) 2014, Tim Smith, tim@cozy.co
#   Released under the same terms as Sensu (the MIT license); see LICENSE
#   for details.
#

require 'rubygems' if RUBY_VERSION < '1.9.0'
require 'sensu-plugin/check/cli'
require 'aws-sdk'

class CheckInstanceEvents < Sensu::Plugin::Check::CLI
  option :aws_access_key,
         short: '-a AWS_ACCESS_KEY',
         long: '--aws-access-key AWS_ACCESS_KEY',
         description: "AWS Access Key. Either set ENV['AWS_ACCESS_KEY_ID'] or provide it as an option",
         default: ENV['AWS_ACCESS_KEY_ID']

  option :use_iam_role,
         short: '-u',
         long: '--use-iam',
         description: 'Use IAM role authenticiation. Instance must have IAM role assigned for this to work'

  option :include_name,
         short: '-n',
         long: '--include-name',
         description: "Includes any offending instance's 'Name' tag in the check output",
         default: false

  option :aws_secret_access_key,
         short: '-s AWS_SECRET_ACCESS_KEY',
         long: '--aws-secret-access-key AWS_SECRET_ACCESS_KEY',
         description: "AWS Secret Access Key. Either set ENV['AWS_SECRET_ACCESS_KEY'] or provide it as an option",
         default: ENV['AWS_SECRET_ACCESS_KEY']

  option :aws_region,
         short: '-r AWS_REGION',
         long: '--aws-region REGION',
         description: 'AWS Region (such as eu-west-1).',
         default: 'us-east-1'

  def aws_config
    hash = {}
    hash.update access_key_id: config[:aws_access_key], secret_access_key: config[:aws_secret_access_key] if config[:aws_access_key] && config[:aws_secret_access_key]
    hash.update region: config[:aws_region] 
    hash
  end

  def run
    event_instances = []
    aws_config =   {}

<<<<<<< HEAD
    ec2 = AWS::EC2::Client.new aws_config
=======
    if config[:use_iam_role].nil?
      aws_config.merge!(
      access_key_id: config[:aws_access_key],
      secret_access_key: config[:aws_secret_access_key]
      )
    end

    ec2 = AWS::EC2::Client.new(aws_config.merge!(region: config[:aws_region]))
>>>>>>> 5b55067d
    begin
      # #YELLOW
      ec2.describe_instance_status[:instance_status_set].each do |i| # rubocop:disable Next

        unless i[:events_set].empty?
          # Exclude completed reboots since the events API appearently returns these even after they have been completed:
          # Example:
          #  "events_set": [
          #     {
          #         "code": "system-reboot",
          #         "description": "[Completed] Scheduled reboot",
          #         "not_before": "2015-01-05 12:00:00 UTC",
          #         "not_after": "2015-01-05 18:00:00 UTC"
          #     }
          # ]
          unless i[:events_set].select { |x| x[:code] == 'system-reboot' && x[:description] =~ /\[Completed\]/ }
            event_instances << i[:instance_id]
          end
        end
      end
    rescue => e
      unknown "An error occurred processing AWS EC2 API: #{e.message}"
    end

    if config[:include_name]
      event_instances_with_names = []
      event_instances.each do |id|
        name = ''
        begin
          instance = ec2.describe_instances(instance_ids: [id])
          # Harvests the 'Name' tag for the instance
          name = instance[:reservation_index][id][:instances_set][0][:tag_set].select { |tag| tag[:key] == 'Name' }[0][:value]
        rescue => e
          puts "Issue getting instance details for #{id}.  Exception = #{e}"
        end
        # Pushes 'name(i-xxx)' if the Name tag was found, else it just pushes the id
        event_instances_with_names << (name == '' ? id : "#{name}(#{id})")
      end
      event_instances = event_instances_with_names
    end

    if event_instances.count > 0
      critical("#{event_instances.count} instances #{event_instances.count > 1 ? 'have' : 'has'} upcoming scheduled events: #{event_instances.join(',')}")
    else
      ok
    end
  end
end<|MERGE_RESOLUTION|>--- conflicted
+++ resolved
@@ -72,9 +72,6 @@
     event_instances = []
     aws_config =   {}
 
-<<<<<<< HEAD
-    ec2 = AWS::EC2::Client.new aws_config
-=======
     if config[:use_iam_role].nil?
       aws_config.merge!(
       access_key_id: config[:aws_access_key],
@@ -83,9 +80,7 @@
     end
 
     ec2 = AWS::EC2::Client.new(aws_config.merge!(region: config[:aws_region]))
->>>>>>> 5b55067d
     begin
-      # #YELLOW
       ec2.describe_instance_status[:instance_status_set].each do |i| # rubocop:disable Next
 
         unless i[:events_set].empty?

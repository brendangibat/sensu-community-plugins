#! /usr/bin/env ruby
#
# elasticache-metrics
#
# DESCRIPTION:
#   Fetch Elasticache metrics from CloudWatch
#
# OUTPUT:
#   metric-data
#
# PLATFORMS:
#   Linux
#
# DEPENDENCIES:
#   gem: aws-sdk
#   gem: sensu-plugin
#
# needs example command
# USAGE:
#   #YELLOW

# NOTES:
#   Redis: http://docs.aws.amazon.com/AmazonCloudWatch/latest/DeveloperGuide/CacheMetrics.Redis.html
#   Memcached: http://docs.aws.amazon.com/AmazonCloudWatch/latest/DeveloperGuide/CacheMetrics.Memcached.html
#
#   By default fetches all available statistics from one minute ago.  You may need to fetch further back than this;
#
# LICENSE:
#   Copyright 2014 Yann Verry
#   Released under the same terms as Sensu (the MIT license); see LICENSE
#   for details.
#

require 'rubygems' if RUBY_VERSION < '1.9.0'
require 'sensu-plugin/metric/cli'
require 'aws-sdk'

class ElastiCacheMetrics < Sensu::Plugin::Metric::CLI::Graphite
  option :cacheclusterid,
         description: 'Name of the Cache Cluster',
         short: '-n ELASTICACHE_NAME',
         long: '--name ELASTICACHE_NAME',
         required: true

  option :cachenodeid,
         description: 'Cache Node ID',
         short: '-i CACHE_NODE_ID',
         long: '--cache-node-id CACHE_NODE_ID',
         default: '0001'

  option :elasticachetype,
         description: 'Elasticache type redis or memcached',
         short: '-c TYPE',
         long: '--cachetype TYPE',
         required: true

  option :scheme,
         description: 'Metric naming scheme, text to prepend to metric',
         short: '-s SCHEME',
         long: '--scheme SCHEME',
         default: ''

  option :fetch_age,
         description: 'How long ago to fetch metrics for',
         short: '-f AGE',
         long: '--fetch_age',
         default: 60,
         proc: proc(&:to_i)

  option :aws_access_key,
         short: '-a AWS_ACCESS_KEY',
         long: '--aws-access-key AWS_ACCESS_KEY',
         description: "AWS Access Key. Either set ENV['AWS_ACCESS_KEY_ID'] or provide it as an option"

  option :aws_secret_access_key,
         short: '-k AWS_SECRET_ACCESS_KEY',
         long: '--aws-secret-access-key AWS_SECRET_ACCESS_KEY',
         description: "AWS Secret Access Key. Either set ENV['AWS_SECRET_ACCESS_KEY'] or provide it as an option"

  option :aws_region,
         short: '-r AWS_REGION',
         long: '--aws-region REGION',
         description: 'AWS Region (such as us-east-1).',
         default: 'us-east-1'

  def aws_config
    hash = {}
    hash.update access_key_id: config[:access_key_id], secret_access_key: config[:secret_access_key] if config[:access_key_id] && config[:secret_access_key]
    hash.update region: config[:aws_region] 
    hash
  end

  def run
<<<<<<< HEAD

    if config[:scheme] == ""
      graphitepath = "#{config[:cacheclusterid]}.#{config[:elasticachetype].downcase}"
=======
    if config[:scheme] == ''
      graphitepath = "#{config[:elasticachename]}.#{config[:metric].downcase}"
>>>>>>> 5b55067d
    else
      graphitepath = config[:scheme]
    end

    statistic_type = {
      'redis' => {
        'CPUUtilization' => 'Percent',
        'SwapUsage' => 'Bytes',
        'FreeableMemory' => 'Bytes',
        'NetworkBytesIn' => 'Bytes',
        'NetworkBytesOut' => 'Bytes',
        'GetTypeCmds' => 'Count',
        'SetTypeCmds' => 'Count',
        'KeyBasedCmds' => 'Count',
        'StringBasedCmds' => 'Count',
        'HashBasedCmds' => 'Count',
        'ListBasedCmds' => 'Count',
        'SetBasedCmds' => 'Count',
        'SortedSetBasedCmds' => 'Count',
        'CurrItems' => 'Count'
      },
      'memcached' => {
        'CPUUtilization' => 'Percent',
        'SwapUsage' => 'Bytes',
        'FreeableMemory' => 'Bytes',
        'NetworkBytesIn' => 'Bytes',
        'NetworkBytesOut' => 'Bytes',
        'BytesUsedForCacheItems' => 'Bytes',
        'BytesReadIntoMemcached' => 'Bytes',
        'BytesWrittenOutFromMemcached' => 'Bytes',
        'CasBadval' => 'Count',
        'CasHits' => 'Count',
        'CasMisses' => 'Count',
        'CmdFlush' => 'Count',
        'CmdGet' => 'Count',
        'CmdSet' => 'Count',
        'CurrConnections' => 'Count',
        'CurrItems' => 'Count',
        'DecrHits' => 'Count',
        'DecrMisses' => 'Count',
        'DeleteHits' => 'Count',
        'DeleteMisses' => 'Count',
        'Evictions' => 'Count',
        'GetHits' => 'Count',
        'GetMisses' => 'Count',
        'IncrHits' => 'Count',
        'IncrMisses' => 'Count',
        'Reclaimed' => 'Count',
        'BytesUsedForHash' => 'Bytes',
        'CmdConfigGet' => 'Count',
        'CmdConfigSet' => 'Count',
        'CmdTouch' => 'Count',
        'CurrConfig' => 'Count',
        'EvictedUnfetched' => 'Count',
        'ExpiredUnfetched' => 'Count',
        'SlabsMoved' => 'Count',
        'TouchHits' => 'Count',
        'TouchMisses' => 'Count',
        'NewConnections' => 'Count',
        'NewItems' => 'Count',
        'UnusedMemory' => 'Bytes'
      }
    }

    begin

<<<<<<< HEAD
=======
      AWS.config(
        access_key_id: config[:aws_access_key],
        secret_access_key: config[:aws_secret_access_key],
        region: config[:aws_region]
      )

>>>>>>> 5b55067d
      et = Time.now - config[:fetch_age]
      st = et - 60

      cw = AWS::CloudWatch::Client.new aws_config

      # define all options
      options = {
        'namespace' => 'AWS/ElastiCache',
        'metric_name' => config[:metric],
        'dimensions' => [
          { 'name' => 'CacheClusterId', 'value' => config[:cacheclusterid] }
        ],
        'start_time' => st.iso8601,
        'end_time' => et.iso8601,
        'period' => 60,
        'statistics' => ['Average']
      }

      result = {}

      # Fetch all metrics by elasticachetype (redis or memcached).
      statistic_type[config[:elasticachetype]].each do |m|
        options['metric_name'] = m[0] # override metric
        r = cw.get_metric_statistics(options)
        result[m[0]] = r[:datapoints][0] unless r[:datapoints][0].nil?
      end

      unless result.nil?
        result.each do |name, d|
          # We only return data when we have some to return
          output graphitepath + '.' + name.downcase, d[:average], d[:timestamp].to_i
        end
      end
    rescue => e
      puts "Error: exception: #{e}"
      critical
    end
    ok
  end
end<|MERGE_RESOLUTION|>--- conflicted
+++ resolved
@@ -91,14 +91,8 @@
   end
 
   def run
-<<<<<<< HEAD
-
-    if config[:scheme] == ""
-      graphitepath = "#{config[:cacheclusterid]}.#{config[:elasticachetype].downcase}"
-=======
     if config[:scheme] == ''
       graphitepath = "#{config[:elasticachename]}.#{config[:metric].downcase}"
->>>>>>> 5b55067d
     else
       graphitepath = config[:scheme]
     end
@@ -164,16 +158,6 @@
     }
 
     begin
-
-<<<<<<< HEAD
-=======
-      AWS.config(
-        access_key_id: config[:aws_access_key],
-        secret_access_key: config[:aws_secret_access_key],
-        region: config[:aws_region]
-      )
-
->>>>>>> 5b55067d
       et = Time.now - config[:fetch_age]
       st = et - 60
 

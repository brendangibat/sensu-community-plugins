--- conflicted
+++ resolved
@@ -37,59 +37,54 @@
 
 class CheckELBNodes < Sensu::Plugin::Check::CLI
   option :aws_access_key,
-<<<<<<< HEAD
-   :short => '-a AWS_ACCESS_KEY',
-   :long => '--aws-access-key AWS_ACCESS_KEY',
-   :description => "AWS Access Key. Either set ENV['AWS_ACCESS_KEY_ID'] or provide it as an option"
+         :short => '-a AWS_ACCESS_KEY',
+         :long => '--aws-access-key AWS_ACCESS_KEY',
+         :description => "AWS Access Key. Either set ENV['AWS_ACCESS_KEY_ID'] or provide it as an option"
 
   option :aws_secret_access_key,
-    :short => '-s AWS_SECRET_ACCESS_KEY',
-    :long => '--aws-secret-access-key AWS_SECRET_ACCESS_KEY',
-    :description => "AWS Secret Access Key. Either set ENV['AWS_SECRET_ACCESS_KEY'] or provide it as an option"
+         :short => '-s AWS_SECRET_ACCESS_KEY',
+         :long => '--aws-secret-access-key AWS_SECRET_ACCESS_KEY',
+         :description => "AWS Secret Access Key. Either set ENV['AWS_SECRET_ACCESS_KEY'] or provide it as an option"
 
   option :aws_region,
-    :short => '-r AWS_REGION',
-    :long => '--aws-region REGION',
-    :description => "AWS Region (such as eu-west-1).",
-    :default => 'us-east-1'
+         :short => '-r AWS_REGION',
+         :long => '--aws-region REGION',
+         :description => "AWS Region (such as eu-west-1).",
+         :default => 'us-east-1'
 
   option :load_balancer,
-    :short => '-n ELB_NAME',
-    :long => '--name ELB_NAME',
-    :description => 'The name of the ELB',
-    :required => true
+         :short => '-n ELB_NAME',
+         :long => '--name ELB_NAME',
+         :description => 'The name of the ELB',
+         :required => true
 
   option :warn_under,
-    :short  => '-w WARN_NUM',
-    :long  => '--warn WARN_NUM',
-    :description => 'Minimum number of nodes InService on the ELB to be considered a warning',
-    :default => -1,
-    # #YELLOW
-    :proc => proc { |a| a.to_i }
+         :short  => '-w WARN_NUM',
+         :long  => '--warn WARN_NUM',
+         :description => 'Minimum number of nodes InService on the ELB to be considered a warning',
+         :default => -1,
+         :proc => proc { |a| a.to_i }
 
   option :crit_under,
-    :short  => '-c CRIT_NUM',
-    :long  => '--crit CRIT_NUM',
-    :description => 'Minimum number of nodes InService on the ELB to be considered critical',
-    :default => -1,
-    # #YELLOW
-    :proc => proc { |a| a.to_i }
+         :short  => '-c CRIT_NUM',
+         :long  => '--crit CRIT_NUM',
+         :description => 'Minimum number of nodes InService on the ELB to be considered critical',
+         :default => -1,
+         :proc => proc { |a| a.to_i }
 
   option :warn_percent,
-    :short => '-W WARN_PERCENT',
-    :long => '--warn_perc WARN_PERCENT',
-    :description => 'Warn when the percentage of InService nodes is at or below this number',
-    :default => -1,
-    # #YELLOW
-    :proc => proc { |a| a.to_i }
+         :short => '-W WARN_PERCENT',
+         :long => '--warn_perc WARN_PERCENT',
+         :description => 'Warn when the percentage of InService nodes is at or below this number',
+         :default => -1,
+         :proc => proc { |a| a.to_i }
 
   option :crit_percent,
-    :short => '-C CRIT_PERCENT',
-    :long => '--crit_perc CRIT_PERCENT',
-    :description => 'Minimum percentage of nodes needed to be InService',
-    :default => -1,
-    # #YELLOW
-    :proc => proc { |a| a.to_i }
+         :short => '-C CRIT_PERCENT',
+         :long => '--crit_perc CRIT_PERCENT',
+         :description => 'Minimum percentage of nodes needed to be InService',
+         :default => -1,
+         :proc => proc { |a| a.to_i }
 
   def aws_config
     hash = {}
@@ -101,66 +96,6 @@
   def run
     AWS.start_memoizing
     elb = AWS::ELB.new aws_config
-=======
-         short: '-a AWS_ACCESS_KEY',
-         long: '--aws-access-key AWS_ACCESS_KEY',
-         description: "AWS Access Key. Either set ENV['AWS_ACCESS_KEY_ID'] or provide it as an option",
-         required: true
-
-  option :aws_secret_access_key,
-         short: '-s AWS_SECRET_ACCESS_KEY',
-         long: '--aws-secret-access-key AWS_SECRET_ACCESS_KEY',
-         description: "AWS Secret Access Key. Either set ENV['AWS_SECRET_ACCESS_KEY'] or provide it as an option",
-         required: true
-
-  option :aws_region,
-         short: '-r AWS_REGION',
-         long: '--aws-region REGION',
-         description: 'AWS Region (such as eu-west-1).',
-         default: 'us-east-1'
-
-  option :load_balancer,
-         short: '-n ELB_NAME',
-         long: '--name ELB_NAME',
-         description: 'The name of the ELB',
-         required: true
-
-  option :warn_under,
-         short: '-w WARN_NUM',
-         long: '--warn WARN_NUM',
-         description: 'Minimum number of nodes InService on the ELB to be considered a warning',
-         default: -1,
-         proc: proc(&:to_i)
-
-  option :crit_under,
-         short: '-c CRIT_NUM',
-         long: '--crit CRIT_NUM',
-         description: 'Minimum number of nodes InService on the ELB to be considered critical',
-         default: -1,
-         proc: proc(&:to_i)
-
-  option :warn_percent,
-         short: '-W WARN_PERCENT',
-         long: '--warn_perc WARN_PERCENT',
-         description: 'Warn when the percentage of InService nodes is at or below this number',
-         default: -1,
-         proc: proc(&:to_i)
-
-  option :crit_percent,
-         short: '-C CRIT_PERCENT',
-         long: '--crit_perc CRIT_PERCENT',
-         description: 'Minimum percentage of nodes needed to be InService',
-         default: -1,
-         # #YELLOW
-         proc: proc(&:to_i)
-
-  def run
-    AWS.start_memoizing
-    elb = AWS::ELB.new(
-      access_key_id: config[:aws_access_key],
-      secret_access_key: config[:aws_secret_access_key],
-      region: config[:aws_region])
->>>>>>> 5b55067d
 
     begin
       instances = elb.load_balancers[config[:load_balancer]].instances.health
@@ -186,8 +121,7 @@
       message << " (#{state['OutOfService'].join(', ')})"
     end
     message << "; Unknown: #{state['Unknown'].count}"
-    # #YELLOW
-    if state['Unknown'].count > 0 # rubocop:disable IfUnlessModifier
+    if state['Unknown'].count > 0 
       message << " (#{state['Unknown'].join(', ')})"
     end
 

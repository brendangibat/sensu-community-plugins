--- conflicted
+++ resolved
@@ -94,18 +94,10 @@
 
     AWS.start_memoizing
 
-<<<<<<< HEAD
     elb = AWS::ELB.new aws_config
-=======
-    elb = AWS::ELB.new(
-      access_key_id: config[:aws_access_key],
-      secret_access_key: config[:aws_secret_access_key],
-      region: config[:aws_region])
->>>>>>> 5b55067d
 
     begin
       elb.load_balancers.each do |lb|
-        # #YELLOW
         lb.listeners.each do |listener| # rubocop:disable Style/Next
           if listener.protocol.to_s == 'https'
             url = URI.parse("https://#{lb.dns_name}:#{listener.port}")

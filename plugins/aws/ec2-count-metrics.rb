#! /usr/bin/env ruby
#
# ec2-count-metrics
#
# DESCRIPTION:
#   This plugin retrives number of EC2 status
<<<<<<< HEAD
#
# PLATFORMS:
#   all
#
# DEPENDENCIES:
#   aws-sdk
#
# LICENSE:
#   Released under the same terms as Sensu (the MIT license); see LICENSE
#   for details.
=======
#
# OUTPUT:
#   plain-text
#
# PLATFORMS:
#   Linux
#
# DEPENDENCIES:
#   gem: aws-sdk
#   gem: sensu-plugin
#
# USAGE:
#   #YELLOW
#
# NOTES:
#
# LICENSE:
#   Copyright (c) 2014, Tim Smith, tim@cozy.co
#   Released under the same terms as Sensu (the MIT license); see LICENSE
#   for details.
#
>>>>>>> 5b55067d

require 'rubygems' if RUBY_VERSION < '1.9.0'
require 'sensu-plugin/metric/cli'
require 'aws-sdk'

class EC2Metrics < Sensu::Plugin::Metric::CLI::Graphite
  option :scheme,
         description: 'Metric naming scheme, text to prepend to metric',
         short: '-s SCHEME',
         long: '--scheme SCHEME',
         default: 'sensu.aws.ec2'

  option :aws_access_key,
<<<<<<< HEAD
    :short => '-a AWS_ACCESS_KEY',
    :long => '--aws-access-key AWS_ACCESS_KEY',
    :description => "AWS Access Key. Either set ENV['AWS_ACCESS_KEY_ID'] or provide it as an option"

  option :aws_secret_access_key,
    :short => '-k AWS_SECRET_ACCESS_KEY',
    :long => '--aws-secret-access-key AWS_SECRET_ACCESS_KEY',
    :description => "AWS Secret Access Key. Either set ENV['AWS_SECRET_ACCESS_KEY'] or provide it as an option"
=======
         short: '-a AWS_ACCESS_KEY',
         long: '--aws-access-key AWS_ACCESS_KEY',
         description: "AWS Access Key. Either set ENV['AWS_ACCESS_KEY_ID'] or provide it as an option",
         required: true

  option :aws_secret_access_key,
         short: '-k AWS_SECRET_ACCESS_KEY',
         long: '--aws-secret-access-key AWS_SECRET_ACCESS_KEY',
         description: "AWS Secret Access Key. Either set ENV['AWS_SECRET_ACCESS_KEY'] or provide it as an option",
         required: true
>>>>>>> 5b55067d

  option :aws_region,
         short: '-r AWS_REGION',
         long: '--aws-region REGION',
         description: 'AWS Region (such as us-east-1).',
         default: 'us-east-1'

  option :type,
         short: '-t METRIC type',
         long: '--type METRIC type',
         description: 'Count by type: status, instance',
         default: 'instance'

  def aws_config
    hash = {}
    hash.update access_key_id: config[:access_key_id], secret_access_key: config[:secret_access_key] if config[:access_key_id] && config[:secret_access_key]
    hash.update region: config[:aws_region] 
    hash
  end

  def run
    begin

      aws_debug = false

<<<<<<< HEAD
      client = AWS::EC2::Client.new aws_config
=======
      AWS.config(
        region: config[:aws_region],
        access_key_id: config[:aws_access_key],
        secret_access_key: config[:aws_secret_access_key],
        http_wire_trace: aws_debug
      )

      client = AWS::EC2::Client.new
>>>>>>> 5b55067d

      def by_instances_status(client)
        # #YELLOW
        if config[:scheme] == 'sensu.aws.ec2' # rubocop:disable IfUnlessModifier
          config[:scheme] += '.count'
        end

        options = { include_all_instances: true }
        data = client.describe_instance_status(options)

        total = data[:instance_status_set].count
        status = {}

        unless total.nil?
          data[:instance_status_set].each do |value|
            stat = value[:instance_state][:name]
            if status[stat].nil?
              status[stat] = 1
            else
              status[stat] = status[stat] + 1
            end
          end
        end

        # #YELLOW
        unless data.nil? # rubocop:disable GuardClause
          # We only return data when we have some to return
          output config[:scheme] + '.total', total
          status.each do |name, count|
            output config[:scheme] + ".#{name}", count
          end
        end
      end

      def by_instances_type(client)
        # #YELLOW
        if config[:scheme] == 'sensu.aws.ec2' # rubocop:disable IfUnlessModifier
          config[:scheme] += '.types'
        end

        data = {}

        instances = client.describe_instances
        instances[:reservation_set].each do |i|
          i[:instances_set].each do |instance|
            type = instance[:instance_type]
            if data[type].nil?
              data[type] = 1
            else
              data[type] = data[type] + 1
            end
          end
        end

        # #YELLOW
        unless data.nil? # rubocop:disable GuardClause
          # We only return data when we have some to return
          data.each do |name, count|
            output config[:scheme] + ".#{name}", count
          end
        end
      end

      if config[:type] == 'instance'
        by_instances_type(client)
      elsif config[:type] == 'status'
        by_instances_status(client)
      end

    rescue => e
      puts "Error: exception: #{e}"
      critical
    end
    ok
  end
end<|MERGE_RESOLUTION|>--- conflicted
+++ resolved
@@ -4,18 +4,6 @@
 #
 # DESCRIPTION:
 #   This plugin retrives number of EC2 status
-<<<<<<< HEAD
-#
-# PLATFORMS:
-#   all
-#
-# DEPENDENCIES:
-#   aws-sdk
-#
-# LICENSE:
-#   Released under the same terms as Sensu (the MIT license); see LICENSE
-#   for details.
-=======
 #
 # OUTPUT:
 #   plain-text
@@ -37,7 +25,6 @@
 #   Released under the same terms as Sensu (the MIT license); see LICENSE
 #   for details.
 #
->>>>>>> 5b55067d
 
 require 'rubygems' if RUBY_VERSION < '1.9.0'
 require 'sensu-plugin/metric/cli'
@@ -51,27 +38,15 @@
          default: 'sensu.aws.ec2'
 
   option :aws_access_key,
-<<<<<<< HEAD
-    :short => '-a AWS_ACCESS_KEY',
-    :long => '--aws-access-key AWS_ACCESS_KEY',
-    :description => "AWS Access Key. Either set ENV['AWS_ACCESS_KEY_ID'] or provide it as an option"
+         :short => '-a AWS_ACCESS_KEY',
+         :long => '--aws-access-key AWS_ACCESS_KEY',
+         :description => "AWS Access Key. Either set ENV['AWS_ACCESS_KEY_ID'] or provide it as an option"
 
   option :aws_secret_access_key,
-    :short => '-k AWS_SECRET_ACCESS_KEY',
-    :long => '--aws-secret-access-key AWS_SECRET_ACCESS_KEY',
-    :description => "AWS Secret Access Key. Either set ENV['AWS_SECRET_ACCESS_KEY'] or provide it as an option"
-=======
-         short: '-a AWS_ACCESS_KEY',
-         long: '--aws-access-key AWS_ACCESS_KEY',
-         description: "AWS Access Key. Either set ENV['AWS_ACCESS_KEY_ID'] or provide it as an option",
-         required: true
+         :short => '-k AWS_SECRET_ACCESS_KEY',
+         :long => '--aws-secret-access-key AWS_SECRET_ACCESS_KEY',
+         :description => "AWS Secret Access Key. Either set ENV['AWS_SECRET_ACCESS_KEY'] or provide it as an option"
 
-  option :aws_secret_access_key,
-         short: '-k AWS_SECRET_ACCESS_KEY',
-         long: '--aws-secret-access-key AWS_SECRET_ACCESS_KEY',
-         description: "AWS Secret Access Key. Either set ENV['AWS_SECRET_ACCESS_KEY'] or provide it as an option",
-         required: true
->>>>>>> 5b55067d
 
   option :aws_region,
          short: '-r AWS_REGION',
@@ -97,22 +72,10 @@
 
       aws_debug = false
 
-<<<<<<< HEAD
       client = AWS::EC2::Client.new aws_config
-=======
-      AWS.config(
-        region: config[:aws_region],
-        access_key_id: config[:aws_access_key],
-        secret_access_key: config[:aws_secret_access_key],
-        http_wire_trace: aws_debug
-      )
-
-      client = AWS::EC2::Client.new
->>>>>>> 5b55067d
 
       def by_instances_status(client)
-        # #YELLOW
-        if config[:scheme] == 'sensu.aws.ec2' # rubocop:disable IfUnlessModifier
+        if config[:scheme] == 'sensu.aws.ec2' 
           config[:scheme] += '.count'
         end
 
@@ -133,8 +96,7 @@
           end
         end
 
-        # #YELLOW
-        unless data.nil? # rubocop:disable GuardClause
+        unless data.nil? 
           # We only return data when we have some to return
           output config[:scheme] + '.total', total
           status.each do |name, count|
@@ -144,8 +106,7 @@
       end
 
       def by_instances_type(client)
-        # #YELLOW
-        if config[:scheme] == 'sensu.aws.ec2' # rubocop:disable IfUnlessModifier
+        if config[:scheme] == 'sensu.aws.ec2' 
           config[:scheme] += '.types'
         end
 
@@ -163,8 +124,7 @@
           end
         end
 
-        # #YELLOW
-        unless data.nil? # rubocop:disable GuardClause
+        unless data.nil? 
           # We only return data when we have some to return
           data.each do |name, count|
             output config[:scheme] + ".#{name}", count

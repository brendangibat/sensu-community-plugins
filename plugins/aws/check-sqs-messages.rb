--- conflicted
+++ resolved
@@ -84,20 +84,11 @@
          default: -1,
          proc: proc(&:to_i)
 
-<<<<<<< HEAD
   def aws_config
     hash = {}
     hash.update access_key_id: config[:aws_access_key], secret_access_key: config[:aws_secret_access_key] if config[:aws_access_key] && config[:aws_secret_access_key]
     hash
   end
-=======
-  def run
-    AWS.config(
-      access_key_id: config[:aws_access_key],
-      secret_access_key: config[:aws_secret_access_key],
-      region: config[:aws_region]
-    )
->>>>>>> 5b55067d
 
   def run
     AWS.config aws_config

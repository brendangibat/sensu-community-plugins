#! /usr/bin/env ruby
#
#   check-es-heap
#
# DESCRIPTION:
#   This plugin checks ElasticSearch's Java heap usage using its API.
#
# OUTPUT:
#   plain text
#
# PLATFORMS:
#   Linux
#
# DEPENDENCIES:
#   gem: sensu-plugin
#   gem: rest-client
#
<<<<<<< HEAD
# USAGE:
#   example commands
#
# NOTES:
#
# LICENSE:
#  Copyright 2012 Sonian, Inc <chefs@sonian.net>
#   Released under the same terms as Sensu (the MIT license); see LICENSE
#   for details.
=======
# Copyright 2012 Sonian, Inc <chefs@sonian.net>
# Copyright 2014 Panagiotis Papadomitsos <pj@ezgr.net>
>>>>>>> 24aa1475
#

require 'rubygems' if RUBY_VERSION < '1.9.0'
require 'sensu-plugin/check/cli'
require 'rest-client'
require 'json'

class ESHeap < Sensu::Plugin::Check::CLI
  option :host,
         description: 'Elasticsearch host',
         short: '-h HOST',
         long: '--host HOST',
         default: 'localhost'

  option :port,
         description: 'Elasticsearch port',
         short: '-p PORT',
         long: '--port PORT',
         proc: proc(&:to_i),
         default: 9200

  option :warn,
         short: '-w N',
         long: '--warn N',
         description: 'Heap used in bytes WARNING threshold',
         proc: proc(&:to_i),
         default: 0

  option :timeout,
         description: 'Sets the connection timeout for REST client',
         short: '-t SECS',
         long: '--timeout SECS',
         proc: proc(&:to_i),
         default: 30

  option :crit,
         short: '-c N',
         long: '--crit N',
         description: 'Heap used in bytes CRITICAL threshold',
         proc: proc(&:to_i),
         default: 0

<<<<<<< HEAD
  def acquire_es_version
=======
  option :percentage,
    :short => '-P',
    :long => '--percentage',
    :description => 'Use the WARNING and CRITICAL threshold numbers as percentage indicators of the total heap available',
    :default => false

  def get_es_version
>>>>>>> 24aa1475
    info = get_es_resource('/')
    info['version']['number']
  end

  def get_es_resource(resource)
    r = RestClient::Resource.new("http://#{config[:host]}:#{config[:port]}/#{resource}", timeout: config[:timeout])
    JSON.parse(r.get)
  rescue Errno::ECONNREFUSED
    warning 'Connection refused'
  rescue RestClient::RequestTimeout
    warning 'Connection timed out'
  rescue JSON::ParserError
    warning 'Elasticsearch API returned invalid JSON'
  end

<<<<<<< HEAD
  def acquire_heap_used
    if Gem::Version.new(acquire_es_version) >= Gem::Version.new('1.0.0')
=======
  def get_heap_data(return_max = false)
    if Gem::Version.new(get_es_version) >= Gem::Version.new('1.0.0')
>>>>>>> 24aa1475
      stats = get_es_resource('_nodes/_local/stats?jvm=true')
      node = stats['nodes'].keys.first
    else
      stats = get_es_resource('_cluster/nodes/_local/stats?jvm=true')
      node = stats['nodes'].keys.first
    end
    begin
      if return_max
        return stats['nodes'][node]['jvm']['mem']['heap_used_in_bytes'], stats['nodes'][node]['jvm']['mem']['heap_max_in_bytes']
      else
        stats['nodes'][node]['jvm']['mem']['heap_used_in_bytes']
      end
    rescue
      warning 'Failed to obtain heap used in bytes'
    end
  end

  def run
<<<<<<< HEAD
    heap_used = acquire_heap_used
    message "Heap used in bytes #{heap_used}"
    if heap_used >= config[:crit]
      critical
    elsif heap_used >= config[:warn]
      warning
=======
    if config[:percentage]
      heap_used, heap_max = get_heap_data(true)
      heap_used_ratio = ((100 * heap_used) / heap_max).to_i
      message "Heap used in bytes #{heap_used} (#{heap_used_ratio}% full)"
      if heap_used_ratio >= config[:crit]
        critical
      elsif heap_used_ratio >= config[:warn]
        warning
      else
        ok
      end
>>>>>>> 24aa1475
    else
      heap_used = get_heap_data(false)
      message "Heap used in bytes #{heap_used}"
      if heap_used >= config[:crit]
        critical
      elsif heap_used >= config[:warn]
        warning
      else
        ok
      end
    end
  end
end<|MERGE_RESOLUTION|>--- conflicted
+++ resolved
@@ -15,7 +15,6 @@
 #   gem: sensu-plugin
 #   gem: rest-client
 #
-<<<<<<< HEAD
 # USAGE:
 #   example commands
 #
@@ -25,10 +24,6 @@
 #  Copyright 2012 Sonian, Inc <chefs@sonian.net>
 #   Released under the same terms as Sensu (the MIT license); see LICENSE
 #   for details.
-=======
-# Copyright 2012 Sonian, Inc <chefs@sonian.net>
-# Copyright 2014 Panagiotis Papadomitsos <pj@ezgr.net>
->>>>>>> 24aa1475
 #
 
 require 'rubygems' if RUBY_VERSION < '1.9.0'
@@ -71,22 +66,18 @@
          proc: proc(&:to_i),
          default: 0
 
-<<<<<<< HEAD
+  option :percentage,
+         short: '-P',
+         long: '--percentage',
+         description: 'Use the WARNING and CRITICAL threshold numbers as percentage indicators of the total heap available',
+         default: false
+
   def acquire_es_version
-=======
-  option :percentage,
-    :short => '-P',
-    :long => '--percentage',
-    :description => 'Use the WARNING and CRITICAL threshold numbers as percentage indicators of the total heap available',
-    :default => false
-
-  def get_es_version
->>>>>>> 24aa1475
-    info = get_es_resource('/')
+    info = acquire_es_resource('/')
     info['version']['number']
   end
 
-  def get_es_resource(resource)
+  def acquire_es_resource(resource)
     r = RestClient::Resource.new("http://#{config[:host]}:#{config[:port]}/#{resource}", timeout: config[:timeout])
     JSON.parse(r.get)
   rescue Errno::ECONNREFUSED
@@ -97,17 +88,12 @@
     warning 'Elasticsearch API returned invalid JSON'
   end
 
-<<<<<<< HEAD
-  def acquire_heap_used
+  def acquire_heap_data(return_max = false)
     if Gem::Version.new(acquire_es_version) >= Gem::Version.new('1.0.0')
-=======
-  def get_heap_data(return_max = false)
-    if Gem::Version.new(get_es_version) >= Gem::Version.new('1.0.0')
->>>>>>> 24aa1475
-      stats = get_es_resource('_nodes/_local/stats?jvm=true')
+      stats = acquire_es_resource('_nodes/_local/stats?jvm=true')
       node = stats['nodes'].keys.first
     else
-      stats = get_es_resource('_cluster/nodes/_local/stats?jvm=true')
+      stats = acquire_es_resource('_cluster/nodes/_local/stats?jvm=true')
       node = stats['nodes'].keys.first
     end
     begin
@@ -122,16 +108,8 @@
   end
 
   def run
-<<<<<<< HEAD
-    heap_used = acquire_heap_used
-    message "Heap used in bytes #{heap_used}"
-    if heap_used >= config[:crit]
-      critical
-    elsif heap_used >= config[:warn]
-      warning
-=======
     if config[:percentage]
-      heap_used, heap_max = get_heap_data(true)
+      heap_used, heap_max = acquire_heap_data(true)
       heap_used_ratio = ((100 * heap_used) / heap_max).to_i
       message "Heap used in bytes #{heap_used} (#{heap_used_ratio}% full)"
       if heap_used_ratio >= config[:crit]
@@ -141,9 +119,8 @@
       else
         ok
       end
->>>>>>> 24aa1475
     else
-      heap_used = get_heap_data(false)
+      heap_used = acquire_heap_data(false)
       message "Heap used in bytes #{heap_used}"
       if heap_used >= config[:crit]
         critical

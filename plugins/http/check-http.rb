#!/usr/bin/env ruby
#
# Check HTTP
# ===
#
# Takes either a URL or a combination of host/path/port/ssl, and checks for
# a 200 response (that matches a pattern, if given). Can use client certs.
#
# Copyright 2011 Sonian, Inc <chefs@sonian.net>
# Updated by Lewis Preson 2012 to accept basic auth credentials
# Updated by SweetSpot 2012 to require specified redirect
# Updated by Chris Armstrong 2013 to accept multiple headers
#
# Released under the same terms as Sensu (the MIT license); see LICENSE
# for details.

require 'rubygems' if RUBY_VERSION < '1.9.0'
require 'sensu-plugin/check/cli'
require 'net/http'
require 'net/https'

class CheckHTTP < Sensu::Plugin::Check::CLI

<<<<<<< HEAD
  option :ua, :short => '-x USER-AGENT', :long => '--user-agent USER-AGENT', :default => 'Sensu-HTTP-Check'
  option :url, :short => '-u URL'
  option :host, :short => '-h HOST'
  option :request_uri, :short => '-p PATH'
  option :port, :short => '-P PORT', :proc => proc { |a| a.to_i }
  option :header, :short => '-H HEADER', :long => '--header HEADER'
  option :ssl, :short => '-s', :boolean => true, :default => false
  option :insecure, :short => '-k', :boolean => true, :default => false
  option :user, :short => '-U', :long => '--username USER'
  option :password, :short => '-a', :long => '--password PASS'
  option :cert, :short => '-c FILE'
  option :cacert, :short => '-C FILE'
  option :pattern, :short => '-q PAT'
  option :timeout, :short => '-t SECS', :proc => proc { |a| a.to_i }, :default => 15
  option :redirectok, :short => '-r', :boolean => true, :default => false
  option :redirectto, :short => '-R URL'
  option :response_bytes, :long => '--response-bytes BYTES', :proc => proc { |a| a.to_i }
  option :response_code, :long => '--response-code CODE'
=======
  option :ua,
    :short => '-x USER-AGENT',
    :long => '--user-agent USER-AGENT',
    :description => 'Specify a USER-AGENT',
    :default => 'Sensu-HTTP-Check'

  option :url,
    :short => '-u URL',
    :long => '--url URL',
    :description => 'A URL to connect to'

  option :host,
    :short => '-h HOST',
    :long => '--hostname HOSTNAME',
    :description => 'A HOSTNAME to connect to'

  option :port,
    :short => '-P PORT',
    :long => '--port PORT',
    :proc => proc { |a| a.to_i },
    :description => 'Select another port',
    :default => 80

  option :request_uri,
    :short => '-p PATH',
    :long => '--resquest-uri PATH',
    :description => 'Specify a uri path'

  option :header,
    :short => '-H HEADER',
    :long => '--header HEADER',
    :description => 'Check for a HEADER'

  option :ssl,
    :short => '-s',
    :boolean => true,
    :description => 'Enabling SSL connections',
    :default => false

  option :insecure,
    :short => '-k',
    :boolean => true,
    :description => 'Enabling insecure connections',
    :default => false

  option :user,
    :short => '-U',
    :long => '--username USER',
    :description => 'A username to connect as'

  option :password,
    :short => '-a',
    :long => '--password PASS',
    :description => 'A password to use for the username'

  option :cert,
    :short => '-c FILE',
    :long => '--cert FILE',
    :description => 'Cert to use'

  option :cacert,
    :short => '-C FILE',
    :long => '--cacert FILE',
    :description => 'A CA Cert to use'

  option :pattern,
    :short => '-q PAT',
    :long => '--query PAT',
    :description => 'Query for a specific pattern'

  option :timeout,
    :short => '-t SECS',
    :long => '--timeout SECS',
    :proc => proc { |a| a.to_i },
    :description => 'Set the timeout',
    :default => 15

  option :redirectok,
    :short => '-r',
    :boolean => true,
    :description => 'Check if a redirect is ok',
    :default => false

  option :redirectto,
    :short => '-R URL',
    :long => '--redirect-to URL',
    :description => 'Redirect to another page'

  option :response_bytes,
    :short => '-bytes BYTES',
    :long => '--response-bytes BYTES',
    :description => 'Check for a specific amount of response bytes',
    :proc => proc { |a| a.to_i }
>>>>>>> 94b775ec

  def run
    if config[:url]
      uri = URI.parse(config[:url])
      config[:host] = uri.host
      config[:port] = uri.port
      config[:request_uri] = uri.request_uri
      config[:ssl] = uri.scheme == 'https'
    else
      unless config[:host] and config[:request_uri]
        unknown 'No URL specified'
      end
      config[:port] ||= config[:ssl] ? 443 : 80
    end

    begin
      timeout(config[:timeout]) do
        get_resource
      end
    rescue Timeout::Error
      critical "Connection timed out"
    rescue => e
      critical "Connection error: #{e.message}"
    end
  end

  def get_resource
    http = Net::HTTP.new(config[:host], config[:port])

    if config[:ssl]
      http.use_ssl = true
      if config[:cert]
        cert_data = File.read(config[:cert])
        http.cert = OpenSSL::X509::Certificate.new(cert_data)
        http.key = OpenSSL::PKey::RSA.new(cert_data, nil)
      end
      if config[:cacert]
        http.ca_file = config[:cacert]
      end
      if config[:insecure]
        http.verify_mode = OpenSSL::SSL::VERIFY_NONE
      end
    end

    req = Net::HTTP::Get.new(config[:request_uri], {'User-Agent' => config[:ua]})

    if (config[:user] != nil and config[:password] != nil)
      req.basic_auth config[:user], config[:password]
    end
    if config[:header]
      config[:header].split(',').each do |header|
        h, v = header.split(':', 2)
        req[h] = v.strip
      end
    end
    res = http.request(req)

    if config[:response_bytes]
      body = "\n" + res.body[1..config[:response_bytes].to_i]
    else
      body = ''
    end

    case res.code
      when /^2/
        if config[:redirectto]
          critical "expected redirect to #{config[:redirectto]} but got #{res.code}" + body
        elsif config[:pattern]
          if res.body =~ /#{config[:pattern]}/
            ok "#{res.code}, found /#{config[:pattern]}/ in #{res.body.size} bytes" + body
          else
            critical "#{res.code}, did not find /#{config[:pattern]}/ in #{res.body.size} bytes: #{res.body[0...200]}..."
          end
        else
          ok("#{res.code}, #{res.body.size} bytes" + body) unless config[:response_code]
        end
      when /^3/
        if config[:redirectok] || config[:redirectto]
          if config[:redirectok]
            ok("#{res.code}, #{res.body.size} bytes" + body) unless config[:response_code]
          elsif config[:redirectto]
            if config[:redirectto] == res['Location']
              ok "#{res.code} found redirect to #{res['Location']}" + body
            else
              critical "expected redirect to #{config[:redirectto]} instead redirected to #{res['Location']}" + body
            end
          end
        else
          warning res.code + body
        end
      when /^4/, /^5/
        critical(res.code + body) unless config[:response_code]
      else
        warning(res.code + body) unless config[:response_code]
    end

    if config[:response_code]
      if config[:response_code] == res.code
        ok "#{res.code}, #{res.body.size} bytes" + body
      else
        critical res.code + body
      end
    end

  end
end<|MERGE_RESOLUTION|>--- conflicted
+++ resolved
@@ -21,26 +21,6 @@
 
 class CheckHTTP < Sensu::Plugin::Check::CLI
 
-<<<<<<< HEAD
-  option :ua, :short => '-x USER-AGENT', :long => '--user-agent USER-AGENT', :default => 'Sensu-HTTP-Check'
-  option :url, :short => '-u URL'
-  option :host, :short => '-h HOST'
-  option :request_uri, :short => '-p PATH'
-  option :port, :short => '-P PORT', :proc => proc { |a| a.to_i }
-  option :header, :short => '-H HEADER', :long => '--header HEADER'
-  option :ssl, :short => '-s', :boolean => true, :default => false
-  option :insecure, :short => '-k', :boolean => true, :default => false
-  option :user, :short => '-U', :long => '--username USER'
-  option :password, :short => '-a', :long => '--password PASS'
-  option :cert, :short => '-c FILE'
-  option :cacert, :short => '-C FILE'
-  option :pattern, :short => '-q PAT'
-  option :timeout, :short => '-t SECS', :proc => proc { |a| a.to_i }, :default => 15
-  option :redirectok, :short => '-r', :boolean => true, :default => false
-  option :redirectto, :short => '-R URL'
-  option :response_bytes, :long => '--response-bytes BYTES', :proc => proc { |a| a.to_i }
-  option :response_code, :long => '--response-code CODE'
-=======
   option :ua,
     :short => '-x USER-AGENT',
     :long => '--user-agent USER-AGENT',
@@ -134,7 +114,11 @@
     :long => '--response-bytes BYTES',
     :description => 'Check for a specific amount of response bytes',
     :proc => proc { |a| a.to_i }
->>>>>>> 94b775ec
+
+  option :response_code, 
+    :long => '--response-code CODE',
+    :description => 'Check for a specific response code'
+
 
   def run
     if config[:url]

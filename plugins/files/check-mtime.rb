#! /usr/bin/env ruby
#
#   check-mtime
#
# DESCRIPTION:
#   This plugin checks a given file's modified time.
#
# OUTPUT:
#   plain text
#
# PLATFORMS:
#   Linux, BSD
#
# DEPENDENCIES:
#   gem: sensu-plugin
#   gem: <?>
#
# USAGE:
#  #YELLOW
#
# NOTES:
#
# LICENSE:
#   Copyright 2014 Sonian, Inc. and contributors. <support@sensuapp.org>
#   Released under the same terms as Sensu (the MIT license); see LICENSE
#   for details.
#

require 'rubygems' if RUBY_VERSION < '1.9.0'
require 'sensu-plugin/check/cli'
require 'fileutils'

class Mtime < Sensu::Plugin::Check::CLI
  option :file,
         description: 'File to check last modified time',
         short: '-f FILE',
         long: '--file FILE'

  option :warning_age,
         description: 'Warn if mtime greater than provided age in seconds',
         short: '-w SECONDS',
         long: '--warning SECONDS'

  option :critical_age,
         description: 'Critical if mtime greater than provided age in seconds',
         short: '-c SECONDS',
         long: '--critical SECONDS'

  option :ok_no_exist,
         description: 'OK if file does not exist',
         short: '-o',
         long: '--ok-no-exist',
         boolean: true,
         default: false

  option :ok_zero_size,
    :description => 'OK if file has zero size',
    :short => '-z',
    :long => '--ok-zero-size',
    :boolean => true,
    :default => false

  def run_check(type, age)
    to_check = config["#{type}_age".to_sym].to_i
    # #YELLOW
    if to_check > 0 && age >= to_check # rubocop:disable GuardClause
      send(type, "file is #{age - to_check} seconds past #{type}")
    end
  end

  def run
    unknown 'No file specified' unless config[:file]
    unknown 'No warn or critical age specified' unless config[:warning_age] || config[:critical_age]
<<<<<<< HEAD
    if File.exists?(config[:file])
      if File.size?(config[:file]).nil? && !config[:ok_zero_size]
        critical 'file has zero size'
      end
      age = Time.now.to_i - File.mtime(config[:file]).to_i
=======
    f = Dir.glob(config[:file]).first
    if f
      age = Time.now.to_i - File.mtime(f).to_i
>>>>>>> 090e9206
      run_check(:critical, age) || run_check(:warning, age) || ok("file is #{age} seconds old")
    else
      if config[:ok_no_exist]
        ok 'file does not exist'
      else
        critical 'file not found'
      end
    end
  end
end<|MERGE_RESOLUTION|>--- conflicted
+++ resolved
@@ -54,11 +54,11 @@
          default: false
 
   option :ok_zero_size,
-    :description => 'OK if file has zero size',
-    :short => '-z',
-    :long => '--ok-zero-size',
-    :boolean => true,
-    :default => false
+         :description => 'OK if file has zero size',
+         :short => '-z',
+         :long => '--ok-zero-size',
+         :boolean => true,
+         :default => false
 
   def run_check(type, age)
     to_check = config["#{type}_age".to_sym].to_i
@@ -71,17 +71,17 @@
   def run
     unknown 'No file specified' unless config[:file]
     unknown 'No warn or critical age specified' unless config[:warning_age] || config[:critical_age]
-<<<<<<< HEAD
     if File.exists?(config[:file])
       if File.size?(config[:file]).nil? && !config[:ok_zero_size]
         critical 'file has zero size'
       end
-      age = Time.now.to_i - File.mtime(config[:file]).to_i
-=======
+    end
     f = Dir.glob(config[:file]).first
     if f
+      if File.size?(f).nil? && !config[:ok_zero_size]
+        critical 'file has zero size'
+      end
       age = Time.now.to_i - File.mtime(f).to_i
->>>>>>> 090e9206
       run_check(:critical, age) || run_check(:warning, age) || ok("file is #{age} seconds old")
     else
       if config[:ok_no_exist]

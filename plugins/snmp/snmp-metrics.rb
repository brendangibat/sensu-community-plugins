#!/usr/bin/env ruby
# SNMP Metrics
# ===
#
# This is a simple script to collect metrics from a SNMP OID value
#
#
# Requires SNMP gem
#
# Examples:
#
#   check-snmp -h host -C community -O oid -p prefix -s suffix
#
#   Copyright (c) 2013 Double Negative Limited
#   Based on check-snmp.rb by Deepak Mohan Das   <deepakmdass88@gmail.com>
#
# Released under the same terms as Sensu (the MIT license); see LICENSE
# for details.

require 'rubygems' if RUBY_VERSION < '1.9.0'
require 'sensu-plugin/metric/cli'
require 'snmp'

class SNMPGraphite < Sensu::Plugin::Metric::CLI::Graphite

  option :host,
    :short => '-h host',
    :boolean => true,
    :default => "127.0.0.1",
    :required => true

  option :community,
    :short => '-C snmp community',
    :boolean =>true,
    :default => "public"

  option :objectid,
    :short => '-O OID',
    :default => "1.3.6.1.4.1.2021.10.1.3.1",
    :required => true

  option :prefix,
    :short => '-p prefix',
    :description => 'prefix to attach to graphite path'

  option :suffix,
    :short => '-s suffix',
    :description => 'suffix to attach to graphite path',
    :required => true

  option :snmp_version,
    :short => '-v version',
    :description => 'SNMP version to use (SNMPv1, SNMPv2c (default))',
    :default => 'SNMPv2c'

  option :graphite,
    :short => '-g',
    :description => 'Replace dots with underscores in hostname',
    :boolean => true

  def run
<<<<<<< HEAD
    begin
      manager = SNMP::Manager.new(:host => "#{config[:host]}", :community => "#{config[:community]}", :version => config[:snmp_version].to_sym)
      response = manager.get(["#{config[:objectid]}"])
    rescue SNMP::RequestTimeout
      unknown "#{config[:host]} not responding"
    rescue Exception => e
      unknown "An unknown error occured: #{e.inspect}"
    end
=======
    manager = SNMP::Manager.new(:host => "#{config[:host]}", :community => "#{config[:community]}", :version => config[:snmp_version].to_sym)
    if config[:graphite]
      config[:host] = config[:host].gsub('.', '_')
    end
    response = manager.get(["#{config[:objectid]}"])
>>>>>>> a9e4b161
    response.each_varbind do |vb|
      if config[:prefix]
        output "#{config[:prefix]}.#{config[:host]}.#{config[:suffix]}", vb.value.to_f
      else
        output "#{config[:host]}.#{config[:suffix]}", vb.value.to_f
      end
    end
    manager.close
    ok
  end
end<|MERGE_RESOLUTION|>--- conflicted
+++ resolved
@@ -59,7 +59,9 @@
     :boolean => true
 
   def run
-<<<<<<< HEAD
+    if config[:graphite]
+      config[:host] = config[:host].gsub('.', '_')
+    end
     begin
       manager = SNMP::Manager.new(:host => "#{config[:host]}", :community => "#{config[:community]}", :version => config[:snmp_version].to_sym)
       response = manager.get(["#{config[:objectid]}"])
@@ -68,13 +70,6 @@
     rescue Exception => e
       unknown "An unknown error occured: #{e.inspect}"
     end
-=======
-    manager = SNMP::Manager.new(:host => "#{config[:host]}", :community => "#{config[:community]}", :version => config[:snmp_version].to_sym)
-    if config[:graphite]
-      config[:host] = config[:host].gsub('.', '_')
-    end
-    response = manager.get(["#{config[:objectid]}"])
->>>>>>> a9e4b161
     response.each_varbind do |vb|
       if config[:prefix]
         output "#{config[:prefix]}.#{config[:host]}.#{config[:suffix]}", vb.value.to_f

#!/usr/bin/env ruby
# Check SNMP
# ===
#
# This is a simple SNMP check script for Sensu, We need to supply details like
# Server, port, SNMP community, and Limits
#
#
# Requires SNMP gem
#
# Examples:
#
#   check-snmp -h host -C community -O oid -w warning -c critical
#   check-snmp -h host -C community -O oid -m "(P|p)attern to match\.?"
#
#
#  Author Deepak Mohan Das   <deepakmdass88@gmail.com>
#
# Released under the same terms as Sensu (the MIT license); see LICENSE
# for details.

require 'rubygems' if RUBY_VERSION < '1.9.0'
require 'sensu-plugin/check/cli'
require 'snmp'

class CheckSNMP < Sensu::Plugin::Check::CLI

  option :host,
    :short => '-h host',
    :default => "127.0.0.1"

  option :community,
    :short => '-C snmp community',
    :default => "public"

  option :objectid,
    :short => '-O OID',
    :default => "1.3.6.1.4.1.2021.10.1.3.1"

  option :warning,
    :short => '-w warning',
    :default => "10"

  option :critical,
    :short => '-c critical',
    :default => "20"

  option :match,
    :short => '-m match',
    :description => 'Regex pattern to match against returned value'

  option :snmp_version,
    :short => '-v version',
    :description => 'SNMP version to use (SNMPv1, SNMPv2c (default))',
    :default => 'SNMPv2c'

  option :comparison,
    :short => '-o comparison operator',
    :description => 'Operator used to compare data with warning/critial values. Can be set to "le" (<=), "ge" (>=).',
    :default => 'ge'

  def run
<<<<<<< HEAD
    begin
      manager = SNMP::Manager.new(:host => "#{config[:host]}", :community => "#{config[:community]}", :version => config[:snmp_version].to_sym)
      response = manager.get(["#{config[:objectid]}"])
    rescue SNMP::RequestTimeout
      unknown "#{config[:host]} not responding"
    rescue Exception => e
      unknown "An unknown error occured: #{e.inspect}"
    end
      response.each_varbind do |vb|
        if "#{vb.value.to_s}".to_i >= "#{config[:critical]}".to_i
          critical "Critical state detected"
        end

        if (("#{vb.value.to_s}".to_i >= "#{config[:warning]}".to_i) && ("#{vb.value.to_s}".to_i < "#{config[:critical]}".to_i))
          warning "Warning state detected"
        end

        if ("#{vb.value.to_s}".to_i < "#{config[:warning]}".to_i)
=======
    manager = SNMP::Manager.new(:host => "#{config[:host]}", :community => "#{config[:community]}", :version => config[:snmp_version].to_sym)
    response = manager.get(["#{config[:objectid]}"])
    operators = {'le' => :<=, 'ge' => :>=}
    symbol = operators[config[:comparison]]

    response.each_varbind do |vb|
      if config[:match]
        if vb.value.to_s =~ /#{config[:match]}/
          ok
        else
          critical "Value: #{vb.value.to_s} failed to match Pattern: #{config[:match]}"
        end
      else
        if "#{vb.value.to_s}".to_i.send(symbol, "#{config[:critical]}".to_i)
          critical "Critical state detected"
        end

        if (("#{vb.value.to_s}".to_i.send(symbol, "#{config[:warning]}".to_i)) && !("#{vb.value.to_s}".to_i.send(symbol, "#{config[:critical]}".to_i)))
          warning "Warning state detected"
        end

        unless ("#{vb.value.to_s}".to_i.send(symbol, "#{config[:warning]}".to_i))
>>>>>>> a9e4b161
          ok "All is well!"
        end
      end
      manager.close
  end
end<|MERGE_RESOLUTION|>--- conflicted
+++ resolved
@@ -60,7 +60,6 @@
     :default => 'ge'
 
   def run
-<<<<<<< HEAD
     begin
       manager = SNMP::Manager.new(:host => "#{config[:host]}", :community => "#{config[:community]}", :version => config[:snmp_version].to_sym)
       response = manager.get(["#{config[:objectid]}"])
@@ -69,19 +68,6 @@
     rescue Exception => e
       unknown "An unknown error occured: #{e.inspect}"
     end
-      response.each_varbind do |vb|
-        if "#{vb.value.to_s}".to_i >= "#{config[:critical]}".to_i
-          critical "Critical state detected"
-        end
-
-        if (("#{vb.value.to_s}".to_i >= "#{config[:warning]}".to_i) && ("#{vb.value.to_s}".to_i < "#{config[:critical]}".to_i))
-          warning "Warning state detected"
-        end
-
-        if ("#{vb.value.to_s}".to_i < "#{config[:warning]}".to_i)
-=======
-    manager = SNMP::Manager.new(:host => "#{config[:host]}", :community => "#{config[:community]}", :version => config[:snmp_version].to_sym)
-    response = manager.get(["#{config[:objectid]}"])
     operators = {'le' => :<=, 'ge' => :>=}
     symbol = operators[config[:comparison]]
 
@@ -102,10 +88,10 @@
         end
 
         unless ("#{vb.value.to_s}".to_i.send(symbol, "#{config[:warning]}".to_i))
->>>>>>> a9e4b161
           ok "All is well!"
         end
       end
-      manager.close
+    end
+    manager.close
   end
 end
--- conflicted
+++ resolved
@@ -28,11 +28,7 @@
   require 'bigdecimal'
 
   class Float
-<<<<<<< HEAD
-    def round(val=0)
-=======
     def round(val = 0)
->>>>>>> 40c9fe5e
        BigDecimal.new(self.to_s).round(val).to_f
     end
   end
